--- conflicted
+++ resolved
@@ -11,17 +11,9 @@
 
 
 def test_wait():
-<<<<<<< HEAD
-    p = multiprocessing.Process(target=main.wait_to_finish_playing, name="wait", args=("RX81",))
-    p.start()
-    time.sleep(5)
-    p.terminate()
-    p.join()
-=======
     main.play_and_wait()
     main.wait_for_button()
     main.wait_to_finish_playing()
->>>>>>> 8e71af2d
 
 
 def test_get_speaker():
