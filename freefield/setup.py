--- conflicted
+++ resolved
@@ -397,19 +397,10 @@
     rec = slab.Sound(rec)
     # Set the recordings with sub-treshold level equal to the signal, so the
     # resulting filter will be flat:
-<<<<<<< HEAD
-    recordings.data[:, numpy.where(recordings.level < thresh)[0]] = sig.data
-    filt = slab.Filter.equalizing_filterbank(sig, recordings)
-    if plot:  # plot signal, recording and filter for each speaker
-        for i, row in enumerate(_speaker_table):
-            pass
-            # rename old filter file, if it exists, by appending current date
-=======
     rec.data[:, numpy.where(rec.level < thresh)[0]] = sig.data
     filt, amp_diffs, freqs = \
         slab.Filter.equalizing_filterbank(sig, rec, low_lim=50, hi_lim=16000)
     # rename old filter file, if it exists, by appending current date
->>>>>>> 0428c794
     if _calibration_file.exists():
         date = datetime.datetime.now().strftime("time: %Y-%m-%d-%H-%M-%S")
         rename_previous = _calibration_file.parent / \
