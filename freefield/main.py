--- conflicted
+++ resolved
@@ -120,11 +120,7 @@
     wait_for_button()
 
 
-<<<<<<< HEAD
 def get_speaker(index_number=None, coordinates=None):
-=======
-def get_speaker(index_number: Union[int, bool] = None, coordinates: Union[list, bool] = None) -> pd.DataFrame:
->>>>>>> 8e71af2d
     """
     Either return the speaker at given coordinates (azimuth, elevation) or the
     speaker with a specific index number.
@@ -365,12 +361,7 @@
     Returns:
         pandas DataFrame: camera and world coordinates acquired (calibration is performed automatically)
     """
-<<<<<<< HEAD
     if not isinstance(Cameras, camera.Cameras) or Cameras.calibration is not None:
-=======
-    # TODO: one function for fundamental trial-unit?
-    if not isinstance(Cameras, camera.Cameras) or Cameras.calibration is None:
->>>>>>> 8e71af2d
         raise ValueError("Camera must be initialized and calibrated before localization test!")
     if not Devices.mode == "loctest_freefield":
         Devices.initialize_default(mode="loctest_freefield")
